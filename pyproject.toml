--- conflicted
+++ resolved
@@ -3,7 +3,6 @@
 name = "speedy_llm_utils" # This is package name
 version = "1.1.10"
 description = "Utility functions for LLM applications"
-<<<<<<< HEAD
 requires-python = ">3.5,<4.0"
 dependencies = [
     "numpy",
@@ -15,31 +14,5 @@
 ]
 
 [project.scripts]
-=======
-authors = ["Anh Vo"]
-readme = "README.md"
-homepage = "https://github.com/anhvth/llm_utils"
-packages = [
-    {include = "llm_utils"}
-]
-
-[build-system]
-requires = ["poetry-core>=1.0.0"]
-build-backend = "poetry.core.masonry.api"
-
-[tool.poetry.dependencies]
-python = ">=3.9,<4.0"
-numpy = "*"
-pandas = "*"
-google-generativeai = ">=0.8.4,<0.9.0"
-transformers = ">=4.49.0,<5.0.0"
-dspy = "*"
-langchain = ">=0.3.20,<0.4.0"
-langchain-core = ">=0.3.41,<0.4.0"
-langchain-openai = ">=0.3.7,<0.4.0"
-json-repair = ">=0.40.0,<0.41.0"
-
-[tool.poetry.scripts]
->>>>>>> 99a9ca68
 svllm = "llm_utils.scripts.vllm_serve:main"
 svllm-lb = "llm_utils.scripts.vllm_load_balancer:run_load_balancer"