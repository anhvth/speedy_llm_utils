--- conflicted
+++ resolved
@@ -1,10 +1,6 @@
 [bumpversion]
-<<<<<<< HEAD
-current_version = 0.1.16
-=======
 current_version = 1.1.10
 
 [bumpversion:file:pyproject.toml]
 search = version = "{current_version}"
-replace = version = "{new_version}"
->>>>>>> 99a9ca68
+replace = version = "{new_version}"